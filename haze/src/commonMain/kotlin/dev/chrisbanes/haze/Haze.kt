--- conflicted
+++ resolved
@@ -31,8 +31,7 @@
   backgroundColor: Color,
   tint: Color = HazeDefaults.tint(backgroundColor),
   blurRadius: Dp = HazeDefaults.blurRadius,
-<<<<<<< HEAD
-): Modifier = haze(
+): Modifier = this then HazeNodeElement(
   areas = area.map { RoundRect(it) },
   tint = tint,
   backgroundColor = backgroundColor,
@@ -44,10 +43,7 @@
   backgroundColor: Color,
   tint: Color = HazeDefaults.tint(backgroundColor),
   blurRadius: Dp = HazeDefaults.blurRadius,
-): Modifier = haze(
-=======
 ): Modifier = this then HazeNodeElement(
->>>>>>> 6d0c07d4
   areas = area.toList(),
   tint = tint,
   backgroundColor = backgroundColor,
