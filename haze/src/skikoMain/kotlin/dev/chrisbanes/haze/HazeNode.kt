// Copyright 2023, Christopher Banes and the Haze project contributors
// SPDX-License-Identifier: Apache-2.0

package dev.chrisbanes.haze

import androidx.compose.ui.Modifier
import androidx.compose.ui.geometry.Rect
import androidx.compose.ui.geometry.RoundRect
import androidx.compose.ui.geometry.isEmpty
import androidx.compose.ui.graphics.BlurEffect
import androidx.compose.ui.graphics.Color
import androidx.compose.ui.graphics.RenderEffect
import androidx.compose.ui.graphics.asComposeRenderEffect
import androidx.compose.ui.layout.Measurable
import androidx.compose.ui.layout.MeasureResult
import androidx.compose.ui.layout.MeasureScope
import androidx.compose.ui.node.CompositionLocalConsumerModifierNode
import androidx.compose.ui.node.LayoutModifierNode
import androidx.compose.ui.node.currentValueOf
import androidx.compose.ui.platform.LocalDensity
import androidx.compose.ui.unit.Constraints
import androidx.compose.ui.unit.Dp
import org.jetbrains.skia.FilterTileMode
import org.jetbrains.skia.ImageFilter
import org.jetbrains.skia.RuntimeEffect
import org.jetbrains.skia.RuntimeShaderBuilder
import org.jetbrains.skia.Shader

/**
 * Heavily influenced by
 * https://www.pushing-pixels.org/2022/04/09/shader-based-render-effects-in-compose-desktop-with-skia.html
 */
private const val SHADER_SKSL = """
  uniform shader content;
  uniform shader blur;
  uniform shader noise;

  uniform vec4 rectangle;
  uniform vec4 radius;
  uniform vec4 color;
  uniform float colorShift;

  // https://www.iquilezles.org/www/articles/distfunctions2d/distfunctions2d.htm
  float sdRoundedBox(vec2 position, vec2 box, vec4 radius)
  {
    radius.xy = (position.x > 0.0) ? radius.xy : radius.zw;
    radius.x = (position.y > 0.0) ? radius.x : radius.y;
    vec2 q = abs(position) - box + radius.x;
    return min(max(q.x,q.y),0.0) + length(max(q,0.0)) - radius.x;
  }

<<<<<<< HEAD
  vec4 main(vec2 coord) {
    vec2 shiftRect = (rectangle.zw - rectangle.xy) / 2.0;
    vec2 shiftCoord = coord - rectangle.xy;
    float distanceToClosestEdge = sdRoundedBox(shiftCoord - shiftRect, shiftRect, radius);
=======
  bool rectContains(vec4 rectangle, vec2 coord) {
      vec2 shiftRect = (rectangle.zw - rectangle.xy) / 2.0;
      vec2 shiftCoord = coord - rectangle.xy;
      return boxSDF(shiftCoord - shiftRect, shiftRect) <= 0.0;
  }
>>>>>>> 05bf715b

  vec4 main(vec2 coord) {
    vec4 c = content.eval(coord);

    if (!rectContains(rectangle, coord)) {
        // If we're not drawing in the rectangle, return transparent
        return vec4(0.0, 0.0, 0.0, 0.0);
    }

    vec4 b = blur.eval(coord);
    vec4 n = noise.eval(coord);

    // Add noise for extra texture
    float noiseLuminance = dot(n.rgb, vec3(0.2126, 0.7152, 0.0722));
    // We apply the noise, toned down to 10%
    float noiseFactor = min(1.0, noiseLuminance) * 0.1;

    // Apply the noise, and shift towards `color` by `colorShift`
    return b + noiseFactor + ((color - b) * colorShift);
  }
"""

private val RUNTIME_SHADER by lazy { RuntimeEffect.makeForShader(SHADER_SKSL) }

private val NOISE_SHADER by lazy {
  Shader.makeFractalNoise(
    baseFrequencyX = 0.45f,
    baseFrequencyY = 0.45f,
    numOctaves = 4,
    seed = 2.0f,
  )
}

internal actual class HazeNode actual constructor(
  private var areas: List<RoundRect>,
  private var backgroundColor: Color,
  private var tint: Color,
  private var blurRadius: Dp,
) : Modifier.Node(), LayoutModifierNode, CompositionLocalConsumerModifierNode {

  private var blurFilter: ImageFilter? = null

  override fun onAttach() {
    super.onAttach()
    blurFilter = createBlurImageFilter(blurRadius)
  }

  actual fun update(
    areas: List<RoundRect>,
    backgroundColor: Color,
    tint: Color,
    blurRadius: Dp,
  ) {
    this.areas = areas
    this.backgroundColor = backgroundColor
    this.tint = tint
    blurFilter = createBlurImageFilter(blurRadius)
  }

  override fun MeasureScope.measure(
    measurable: Measurable,
    constraints: Constraints,
  ): MeasureResult {
    val placeable = measurable.measure(constraints)
    return layout(placeable.width, placeable.height) {
      placeable.placeWithLayer(x = 0, y = 0) {
        renderEffect = createBlurRenderEffect()
      }
    }
  }

  private fun createBlurImageFilter(blurRadius: Dp): ImageFilter {
    val blurRadiusPx = with(currentValueOf(LocalDensity)) {
      blurRadius.toPx()
    }
    val sigma = BlurEffect.convertRadiusToSigma(blurRadiusPx)
    return ImageFilter.makeBlur(
      sigmaX = sigma,
      sigmaY = sigma,
      mode = FilterTileMode.DECAL,
    )
  }

  private fun createBlurRenderEffect(): RenderEffect? {
<<<<<<< HEAD
    return areas.asSequence()
      .filterNot { it.isEmpty }
      .map { area ->
        val compositeShaderBuilder = RuntimeShaderBuilder(RUNTIME_SHADER).apply {
          uniform("rectangle", area.left, area.top, area.right, area.bottom)
          uniform("radius", area.bottomRightCornerRadius.x, area.topRightCornerRadius.x, area.bottomLeftCornerRadius.x, area.topLeftCornerRadius.x)
          uniform("color", tint.red, tint.green, tint.blue, 1f)
          uniform("colorShift", tint.alpha)

          child("noise", NOISE_SHADER)
        }

        ImageFilter.makeRuntimeShader(
          runtimeShaderBuilder = compositeShaderBuilder,
          shaderNames = arrayOf("content", "blur"),
          inputs = arrayOf(null, blurFilter),
        )
=======
    val rects = areas.filterNot { it.isEmpty }
    if (rects.isEmpty()) {
      return null
    }

    val filters = rects.asSequence().map { area ->
      val compositeShaderBuilder = RuntimeShaderBuilder(RUNTIME_SHADER).apply {
        uniform("rectangle", area.left, area.top, area.right, area.bottom)
        uniform("color", tint.red, tint.green, tint.blue, 1f)
        uniform("colorShift", tint.alpha)

        child("noise", NOISE_SHADER)
>>>>>>> 05bf715b
      }

      ImageFilter.makeRuntimeShader(
        runtimeShaderBuilder = compositeShaderBuilder,
        shaderNames = arrayOf("content", "blur"),
        inputs = arrayOf(null, blurFilter),
      )
    }

    return ImageFilter.makeMerge(
      buildList {
        // We need null as the first item, which tells Skia to draw the content without any filter.
        // The filters then draw on top, clipped to their respective areas.
        add(null)
        addAll(filters)
      }.toTypedArray(),
      null,
    ).asComposeRenderEffect()
  }
}<|MERGE_RESOLUTION|>--- conflicted
+++ resolved
@@ -49,18 +49,11 @@
     return min(max(q.x,q.y),0.0) + length(max(q,0.0)) - radius.x;
   }
 
-<<<<<<< HEAD
-  vec4 main(vec2 coord) {
-    vec2 shiftRect = (rectangle.zw - rectangle.xy) / 2.0;
-    vec2 shiftCoord = coord - rectangle.xy;
-    float distanceToClosestEdge = sdRoundedBox(shiftCoord - shiftRect, shiftRect, radius);
-=======
   bool rectContains(vec4 rectangle, vec2 coord) {
       vec2 shiftRect = (rectangle.zw - rectangle.xy) / 2.0;
       vec2 shiftCoord = coord - rectangle.xy;
-      return boxSDF(shiftCoord - shiftRect, shiftRect) <= 0.0;
+      return sdRoundedBox(shiftCoord - shiftRect, shiftRect, radius) <= 0.0;
   }
->>>>>>> 05bf715b
 
   vec4 main(vec2 coord) {
     vec4 c = content.eval(coord);
@@ -145,25 +138,6 @@
   }
 
   private fun createBlurRenderEffect(): RenderEffect? {
-<<<<<<< HEAD
-    return areas.asSequence()
-      .filterNot { it.isEmpty }
-      .map { area ->
-        val compositeShaderBuilder = RuntimeShaderBuilder(RUNTIME_SHADER).apply {
-          uniform("rectangle", area.left, area.top, area.right, area.bottom)
-          uniform("radius", area.bottomRightCornerRadius.x, area.topRightCornerRadius.x, area.bottomLeftCornerRadius.x, area.topLeftCornerRadius.x)
-          uniform("color", tint.red, tint.green, tint.blue, 1f)
-          uniform("colorShift", tint.alpha)
-
-          child("noise", NOISE_SHADER)
-        }
-
-        ImageFilter.makeRuntimeShader(
-          runtimeShaderBuilder = compositeShaderBuilder,
-          shaderNames = arrayOf("content", "blur"),
-          inputs = arrayOf(null, blurFilter),
-        )
-=======
     val rects = areas.filterNot { it.isEmpty }
     if (rects.isEmpty()) {
       return null
@@ -172,11 +146,11 @@
     val filters = rects.asSequence().map { area ->
       val compositeShaderBuilder = RuntimeShaderBuilder(RUNTIME_SHADER).apply {
         uniform("rectangle", area.left, area.top, area.right, area.bottom)
+        uniform("radius", area.bottomRightCornerRadius.x, area.topRightCornerRadius.x, area.bottomLeftCornerRadius.x, area.topLeftCornerRadius.x)
         uniform("color", tint.red, tint.green, tint.blue, 1f)
         uniform("colorShift", tint.alpha)
 
         child("noise", NOISE_SHADER)
->>>>>>> 05bf715b
       }
 
       ImageFilter.makeRuntimeShader(
