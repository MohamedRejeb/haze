--- conflicted
+++ resolved
@@ -30,8 +30,10 @@
 import androidx.compose.runtime.setValue
 import androidx.compose.ui.Modifier
 import androidx.compose.ui.geometry.CornerRadius
+import androidx.compose.ui.geometry.CornerRadius
 import androidx.compose.ui.geometry.Offset
 import androidx.compose.ui.geometry.Rect
+import androidx.compose.ui.geometry.RoundRect
 import androidx.compose.ui.geometry.RoundRect
 import androidx.compose.ui.graphics.Color
 import androidx.compose.ui.platform.LocalDensity
@@ -99,7 +101,6 @@
           modifier = Modifier
             .fillMaxSize()
             .haze(
-<<<<<<< HEAD
               RoundRect(
                 topBarBounds,
                 topLeft = CornerRadius.Zero,
@@ -107,10 +108,7 @@
                 bottomLeft = CornerRadius(40f),
                 bottomRight = CornerRadius(40f),
               ),
-=======
-              topBarBounds,
-              bottomBarsBounds,
->>>>>>> 05bf715b
+              RoundRect(bottomBarsBounds),
               backgroundColor = MaterialTheme.colorScheme.surface,
             ),
         ) {
